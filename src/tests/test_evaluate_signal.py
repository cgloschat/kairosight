import unittest
from util.evaluate_signal import calculate_snr, calculate_error
from util.datamodel import model_transients, circle_area
import numpy as np


class TestEvaluateSNR(unittest.TestCase):
    def test_params(self):
        # Make sure type errors are raised when necessary
        self.assertRaises(TypeError, calculate_snr, signal=True, i_noise=(0, 10), i_peak=(40, 50))

        # Make sure parameters are valid, and valid errors are raised when necessary
        self.assertRaises(ValueError, calculate_snr, signal=True, i_noise=(0, 10), i_peak=(40, 50))

<<<<<<< HEAD
        # Make sure type errors are raised when necessary
        self.assertRaises(TypeError, calculate_snr, signal=True, t_noise=(0, 10), t_peak=(50, 60))
        self.assertRaises(TypeError, calculate_snr, signal=True)
        self.assertRaises(TypeError, calculate_snr, t='radius')
=======
    def test_results(self):
        time_ca, signal = model_transients(model_type='Ca', f_0=1000, f_amp=250, noise=5)
        # Make sure files are opened and read correctly
        self.assertIsInstance(calculate_snr(signal, i_noise=(1, 10), i_peak=(50, 60))[0], float)
        # self.assertIsInstance(calculate_snr(source=self.file_single1)[0], np.ndarray)
        # self.assertIsInstance(calculate_snr(source=self.file_single1)[1], dict)
>>>>>>> 5268a611

         


class TestEvaluateError(unittest.TestCase):
    def test_params(self):
        # Make sure type errors are raised when necessary
        self.assertRaises(TypeError, calculate_error, ideal=True, modified=3+5j)

        # Make sure parameters are valid, and valid errors are raised when necessary
        self.assertRaises(ValueError, calculate_error, ideal=-2, modified=-2)


if __name__ == '__main__':
    unittest.main()<|MERGE_RESOLUTION|>--- conflicted
+++ resolved
@@ -8,25 +8,31 @@
     def test_params(self):
         # Make sure type errors are raised when necessary
         self.assertRaises(TypeError, calculate_snr, signal=True, i_noise=(0, 10), i_peak=(40, 50))
+        self.assertRaises(TypeError, calculate_snr, signal=True, i_noise=(0, 10), i_peak=(60, 70))
 
         # Make sure parameters are valid, and valid errors are raised when necessary
         self.assertRaises(ValueError, calculate_snr, signal=True, i_noise=(0, 10), i_peak=(40, 50))
+        self.assertRaises(ValueError, calculate_snr, signal=True, i_noise=(0, 10), i_peak=(60, 70))
 
-<<<<<<< HEAD
         # Make sure type errors are raised when necessary
         self.assertRaises(TypeError, calculate_snr, signal=True, t_noise=(0, 10), t_peak=(50, 60))
         self.assertRaises(TypeError, calculate_snr, signal=True)
         self.assertRaises(TypeError, calculate_snr, t='radius')
-=======
+        self.assertRaises(TypeError, calculate_snr, t=True)
+        self.assertRaises(TypeError, calculate_snr, t=3+5j)
+
     def test_results(self):
         time_ca, signal = model_transients(model_type='Ca', f_0=1000, f_amp=250, noise=5)
         # Make sure files are opened and read correctly
         self.assertIsInstance(calculate_snr(signal, i_noise=(1, 10), i_peak=(50, 60))[0], float)
+        self.assertIsInstance(calculate_snr(signal, i_noise=(1, 10), i_peak=(50, 60))[1], float)
+        self.assertIsInstance(calculate_snr(signal, i_noise=(1, 10), i_peak=(50, 60))[2], np.ndarray)
+        self.assertIsInstance(calculate_snr(signal, i_noise=(1, 10), i_peak=(50, 60))[3], np.ndarray)
+        self.assertIsInstance(calculate_snr(signal, i_noise=(1, 10), i_peak=(50, 60))[4], np.ndarray)
+
+
         # self.assertIsInstance(calculate_snr(source=self.file_single1)[0], np.ndarray)
         # self.assertIsInstance(calculate_snr(source=self.file_single1)[1], dict)
->>>>>>> 5268a611
-
-         
 
 
 class TestEvaluateError(unittest.TestCase):
